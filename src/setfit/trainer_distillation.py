import math
from typing import TYPE_CHECKING, Callable, Dict, List, Optional, Union

import numpy as np
import torch
from sentence_transformers import InputExample, losses, util
from sentence_transformers.datasets import SentenceLabelDataset
from torch.utils.data import DataLoader

from setfit.training_args import TrainingArguments

from . import logging
from .modeling import SupConLoss, sentence_pairs_generation_cos_sim
from .trainer import Trainer


if TYPE_CHECKING:
    from datasets import Dataset

    from .modeling import SetFitModel

logging.set_verbosity_info()
logger = logging.get_logger(__name__)


class DistillationTrainer(Trainer):
    """Trainer to compress a SetFit model with knowledge distillation.

    Args:
        teacher_model (`SetFitModel`):
            The teacher model to mimic.
        train_dataset (`Dataset`):
            The training dataset.
        student_model (`SetFitModel`):
            The student model to train. If not provided, a `model_init` must be passed.
        eval_dataset (`Dataset`, *optional*):
            The evaluation dataset.
        model_init (`Callable[[], SetFitModel]`, *optional*):
            A function that instantiates the model to be used. If provided, each call to [`~DistillationSetFitTrainer.train`] will start
            from a new instance of the model as given by this function when a `trial` is passed.
        metric (`str` or `Callable`, *optional*, defaults to `"accuracy"`):
            The metric to use for evaluation. If a string is provided, we treat it as the metric name and load it with default settings.
            If a callable is provided, it must take two arguments (`y_pred`, `y_test`).
        loss_class (`nn.Module`, *optional*, defaults to `CosineSimilarityLoss`):
            The loss function to use for contrastive training.
        num_iterations (`int`, *optional*, defaults to `20`):
            The number of iterations to generate sentence pairs for.
        num_epochs (`int`, *optional*, defaults to `1`):
            The number of epochs to train the Sentence Transformer body for.
        learning_rate (`float`, *optional*, defaults to `2e-5`):
            The learning rate to use for contrastive training.
        batch_size (`int`, *optional*, defaults to `16`):
            The batch size to use for contrastive training.
        seed (`int`, *optional*, defaults to 42):
            Random seed that will be set at the beginning of training. To ensure reproducibility across runs, use the
            [`~SetTrainer.model_init`] function to instantiate the model if it has some randomly initialized parameters.
        column_mapping (`Dict[str, str]`, *optional*):
            A mapping from the column names in the dataset to the column names expected by the model. The expected format is a dictionary with the following format: {"text_column_name": "text", "label_column_name: "label"}.
        use_amp (`bool`, *optional*, defaults to `False`):
            Use Automatic Mixed Precision (AMP). Only for Pytorch >= 1.6.0
        warmup_proportion (`float`, *optional*, defaults to `0.1`):
            Proportion of the warmup in the total training steps.
            Must be greater than or equal to 0.0 and less than or equal to 1.0.
    """

    def __init__(
        self,
        teacher_model: "SetFitModel",
        student_model: Optional["SetFitModel"] = None,
        args: TrainingArguments = None,
        train_dataset: Optional["Dataset"] = None,
        eval_dataset: Optional["Dataset"] = None,
        model_init: Optional[Callable[[], "SetFitModel"]] = None,
        metric: Union[str, Callable[["Dataset", "Dataset"], Dict[str, float]]] = "accuracy",
        loss_class: torch.nn.Module = losses.CosineSimilarityLoss,
        column_mapping: Optional[Dict[str, str]] = None,
    ) -> None:
        super().__init__(
            model=student_model,
            args=args,
            train_dataset=train_dataset,
            eval_dataset=eval_dataset,
            model_init=model_init,
            metric=metric,
            loss_class=loss_class,
            column_mapping=column_mapping,
        )

        self.teacher_model = teacher_model
        self.student_model = self.model

    def train_embeddings(
        self,
        x_train: List[str],
        y_train: List[int],
        args: Optional[TrainingArguments] = None,
    ):
<<<<<<< HEAD
        args = args or self.args or TrainingArguments()

        # sentence-transformers adaptation
        if self.loss_class in [
            losses.BatchAllTripletLoss,
            losses.BatchHardTripletLoss,
            losses.BatchSemiHardTripletLoss,
            losses.BatchHardSoftMarginTripletLoss,
            SupConLoss,
        ]:
            train_examples = [InputExample(texts=[text], label=label) for text, label in zip(x_train, y_train)]
            train_data_sampler = SentenceLabelDataset(train_examples)

            batch_size = min(args.embedding_batch_size, len(train_data_sampler))
            train_dataloader = DataLoader(train_data_sampler, batch_size=batch_size, drop_last=True)

            if self.loss_class is losses.BatchHardSoftMarginTripletLoss:
                train_loss = self.loss_class(
                    model=self.student_model.model_body,
                    distance_metric=args.distance_metric,
                )
            elif self.loss_class is SupConLoss:
                train_loss = self.loss_class(model=self.student_model)
            else:
                train_loss = self.loss_class(
                    model=self.student_model.model_body,
                    distance_metric=args.distance_metric,
                    margin=args.margin,
                )

            train_steps = len(train_dataloader) * args.embedding_num_epochs
        else:
            train_examples = []

            # **************** student training *********************
            # Only this snippet differs from Trainer.train_embeddings
            x_train_embd_student = self.teacher_model.model_body.encode(x_train)
            y_train = self.teacher_model.model_head.predict(x_train_embd_student)

            cos_sim_matrix = util.cos_sim(x_train_embd_student, x_train_embd_student)

            train_examples = []
            for _ in range(args.num_iterations):
                train_examples = sentence_pairs_generation_cos_sim(np.array(x_train), train_examples, cos_sim_matrix)
            # **************** student training END *****************

            batch_size = args.embedding_batch_size
            train_dataloader = DataLoader(train_examples, shuffle=True, batch_size=batch_size)
            train_loss = self.loss_class(self.student_model.model_body)
            train_steps = len(train_dataloader) * args.embedding_num_epochs

        logger.info("***** Running training *****")
        logger.info(f"  Num examples = {len(train_examples)}")
        logger.info(f"  Num epochs = {args.embedding_num_epochs}")
        logger.info(f"  Total optimization steps = {train_steps}")
        logger.info(f"  Total train batch size = {batch_size}")

        warmup_steps = math.ceil(train_steps * args.warmup_proportion)
        self.student_model.model_body.fit(
            train_objectives=[(train_dataloader, train_loss)],
            epochs=args.embedding_num_epochs,
            steps_per_epoch=train_steps,
            optimizer_params={"lr": args.body_embedding_learning_rate},
            warmup_steps=warmup_steps,
            show_progress_bar=args.show_progress_bar,
            use_amp=args.use_amp,
        )


class DistillationSetFitTrainer(DistillationTrainer):
    def __init__(
        self,
        teacher_model: "SetFitModel",
        student_model: Optional["SetFitModel"] = None,
        train_dataset: Optional["Dataset"] = None,
        eval_dataset: Optional["Dataset"] = None,
        model_init: Optional[Callable[[], "SetFitModel"]] = None,
        metric: Union[str, Callable[["Dataset", "Dataset"], Dict[str, float]]] = "accuracy",
        loss_class: torch.nn.Module = losses.CosineSimilarityLoss,
        num_iterations: int = 20,
        num_epochs: int = 1,
        learning_rate: float = 2e-5,
        batch_size: int = 16,
        seed: int = 42,
        column_mapping: Optional[Dict[str, str]] = None,
        use_amp: bool = False,
        warmup_proportion: float = 0.1,
    ):
        args = TrainingArguments(
            num_iterations=num_iterations,
            num_epochs=num_epochs,
            body_learning_rate=learning_rate,
            head_learning_rate=learning_rate,
            batch_size=batch_size,
            seed=seed,
            use_amp=use_amp,
            warmup_proportion=warmup_proportion,
        )
        super().__init__(
            teacher_model=teacher_model,
            student_model=student_model,
            args=args,
            train_dataset=train_dataset,
            eval_dataset=eval_dataset,
            model_init=model_init,
            metric=metric,
            loss_class=loss_class,
            column_mapping=column_mapping,
        )
=======
        """
        Main training entry point.

        Args:
            num_epochs (`int`, *optional*):
                Temporary change the number of epochs to train the Sentence Transformer body/head for.
                If ignore, will use the value given in initialization.
            batch_size (`int`, *optional*):
                Temporary change the batch size to use for contrastive training or logistic regression.
                If ignore, will use the value given in initialization.
            learning_rate (`float`, *optional*):
                Temporary change the learning rate to use for contrastive training or SetFitModel's head in logistic regression.
                If ignore, will use the value given in initialization.
            body_learning_rate (`float`, *optional*):
                Temporary change the learning rate to use for SetFitModel's body in logistic regression only.
                If ignore, will be the same as `learning_rate`.
            l2_weight (`float`, *optional*):
                Temporary change the weight of L2 regularization for SetFitModel's differentiable head in logistic regression.
            trial (`optuna.Trial` or `Dict[str, Any]`, *optional*):
                The trial run or the hyperparameter dictionary for hyperparameter search.
            show_progress_bar (`bool`, *optional*, defaults to `True`):
                Whether to show a bar that indicates training progress.
        """
        set_seed(self.seed)  # Seed must be set before instantiating the model when using model_init.

        if trial:  # Trial and model initialization
            self._hp_search_setup(trial)  # sets trainer parameters and initializes model

        if self.train_dataset is None:
            raise ValueError(
                "Training requires a `train_dataset` given to the `DistillationSetFitTrainer` initialization."
            )

        self._validate_column_mapping(self.train_dataset)
        train_dataset = self.train_dataset
        if self.column_mapping is not None:
            logger.info("Applying column mapping to training dataset")
            train_dataset = self._apply_column_mapping(self.train_dataset, self.column_mapping)

        x_train = train_dataset["text"]
        y_train = train_dataset["label"]
        if self.loss_class is None:
            logger.warning("No `loss_class` detected! Using `CosineSimilarityLoss` as the default.")
            self.loss_class = losses.CosineSimilarityLoss

        num_epochs = num_epochs or self.num_epochs
        batch_size = batch_size or self.batch_size
        learning_rate = learning_rate or self.learning_rate

        if not self.student_model.has_differentiable_head or self._freeze:
            # sentence-transformers adaptation
            if self.loss_class in [
                losses.BatchAllTripletLoss,
                losses.BatchHardTripletLoss,
                losses.BatchSemiHardTripletLoss,
                losses.BatchHardSoftMarginTripletLoss,
                SupConLoss,
            ]:
                train_examples = [InputExample(texts=[text], label=label) for text, label in zip(x_train, y_train)]
                train_data_sampler = SentenceLabelDataset(train_examples)

                batch_size = min(batch_size, len(train_data_sampler))
                train_dataloader = DataLoader(train_data_sampler, batch_size=batch_size, drop_last=True)

                if self.loss_class is losses.BatchHardSoftMarginTripletLoss:
                    train_loss = self.loss_class(
                        model=self.student_model,
                        distance_metric=BatchHardTripletLossDistanceFunction.cosine_distance,
                    )
                elif self.loss_class is SupConLoss:
                    train_loss = self.loss_class(model=self.student_model)
                else:

                    train_loss = self.loss_class(
                        model=self.student_model,
                        distance_metric=BatchHardTripletLossDistanceFunction.cosine_distance,
                        margin=0.25,
                    )
            else:
                train_examples = []

                # **************** student training ****************
                x_train_embd_student = self.teacher_model.model_body.encode(x_train)
                y_train = self.teacher_model.model_head.predict(x_train_embd_student)

                cos_sim_matrix = util.cos_sim(x_train_embd_student, x_train_embd_student)

                train_examples = []
                for _ in range(self.num_iterations):
                    train_examples = sentence_pairs_generation_cos_sim(
                        np.array(x_train), train_examples, cos_sim_matrix
                    )

                # **************** student training END ****************

                train_dataloader = DataLoader(train_examples, shuffle=True, batch_size=batch_size)
                train_loss = self.loss_class(self.student_model.model_body)

            total_train_steps = len(train_dataloader) * num_epochs
            logger.info("***** Running training *****")
            logger.info(f"  Num examples = {len(train_examples)}")
            logger.info(f"  Num epochs = {num_epochs}")
            logger.info(f"  Total optimization steps = {total_train_steps}")
            logger.info(f"  Total train batch size = {batch_size}")

            warmup_steps = math.ceil(total_train_steps * self.warmup_proportion)
            self.student_model.model_body.fit(
                train_objectives=[(train_dataloader, train_loss)],
                epochs=num_epochs,
                optimizer_params={"lr": learning_rate},
                warmup_steps=warmup_steps,
                show_progress_bar=show_progress_bar,
                use_amp=self.use_amp,
            )

        if not self.student_model.has_differentiable_head or not self._freeze:
            # Train the final classifier
            self.student_model.fit(
                x_train,
                y_train,
                num_epochs=num_epochs,
                batch_size=batch_size,
                learning_rate=learning_rate,
                body_learning_rate=body_learning_rate,
                l2_weight=l2_weight,
                show_progress_bar=show_progress_bar,
            )
>>>>>>> 0cb8ffdb
<|MERGE_RESOLUTION|>--- conflicted
+++ resolved
@@ -95,7 +95,6 @@
         y_train: List[int],
         args: Optional[TrainingArguments] = None,
     ):
-<<<<<<< HEAD
         args = args or self.args or TrainingArguments()
 
         # sentence-transformers adaptation
@@ -125,8 +124,6 @@
                     distance_metric=args.distance_metric,
                     margin=args.margin,
                 )
-
-            train_steps = len(train_dataloader) * args.embedding_num_epochs
         else:
             train_examples = []
 
@@ -145,19 +142,18 @@
             batch_size = args.embedding_batch_size
             train_dataloader = DataLoader(train_examples, shuffle=True, batch_size=batch_size)
             train_loss = self.loss_class(self.student_model.model_body)
-            train_steps = len(train_dataloader) * args.embedding_num_epochs
-
+
+        total_train_steps = len(train_dataloader) * args.embedding_num_epochs
         logger.info("***** Running training *****")
         logger.info(f"  Num examples = {len(train_examples)}")
         logger.info(f"  Num epochs = {args.embedding_num_epochs}")
-        logger.info(f"  Total optimization steps = {train_steps}")
+        logger.info(f"  Total optimization steps = {total_train_steps}")
         logger.info(f"  Total train batch size = {batch_size}")
 
-        warmup_steps = math.ceil(train_steps * args.warmup_proportion)
+        warmup_steps = math.ceil(total_train_steps * args.warmup_proportion)
         self.student_model.model_body.fit(
             train_objectives=[(train_dataloader, train_loss)],
             epochs=args.embedding_num_epochs,
-            steps_per_epoch=train_steps,
             optimizer_params={"lr": args.body_embedding_learning_rate},
             warmup_steps=warmup_steps,
             show_progress_bar=args.show_progress_bar,
@@ -204,133 +200,4 @@
             metric=metric,
             loss_class=loss_class,
             column_mapping=column_mapping,
-        )
-=======
-        """
-        Main training entry point.
-
-        Args:
-            num_epochs (`int`, *optional*):
-                Temporary change the number of epochs to train the Sentence Transformer body/head for.
-                If ignore, will use the value given in initialization.
-            batch_size (`int`, *optional*):
-                Temporary change the batch size to use for contrastive training or logistic regression.
-                If ignore, will use the value given in initialization.
-            learning_rate (`float`, *optional*):
-                Temporary change the learning rate to use for contrastive training or SetFitModel's head in logistic regression.
-                If ignore, will use the value given in initialization.
-            body_learning_rate (`float`, *optional*):
-                Temporary change the learning rate to use for SetFitModel's body in logistic regression only.
-                If ignore, will be the same as `learning_rate`.
-            l2_weight (`float`, *optional*):
-                Temporary change the weight of L2 regularization for SetFitModel's differentiable head in logistic regression.
-            trial (`optuna.Trial` or `Dict[str, Any]`, *optional*):
-                The trial run or the hyperparameter dictionary for hyperparameter search.
-            show_progress_bar (`bool`, *optional*, defaults to `True`):
-                Whether to show a bar that indicates training progress.
-        """
-        set_seed(self.seed)  # Seed must be set before instantiating the model when using model_init.
-
-        if trial:  # Trial and model initialization
-            self._hp_search_setup(trial)  # sets trainer parameters and initializes model
-
-        if self.train_dataset is None:
-            raise ValueError(
-                "Training requires a `train_dataset` given to the `DistillationSetFitTrainer` initialization."
-            )
-
-        self._validate_column_mapping(self.train_dataset)
-        train_dataset = self.train_dataset
-        if self.column_mapping is not None:
-            logger.info("Applying column mapping to training dataset")
-            train_dataset = self._apply_column_mapping(self.train_dataset, self.column_mapping)
-
-        x_train = train_dataset["text"]
-        y_train = train_dataset["label"]
-        if self.loss_class is None:
-            logger.warning("No `loss_class` detected! Using `CosineSimilarityLoss` as the default.")
-            self.loss_class = losses.CosineSimilarityLoss
-
-        num_epochs = num_epochs or self.num_epochs
-        batch_size = batch_size or self.batch_size
-        learning_rate = learning_rate or self.learning_rate
-
-        if not self.student_model.has_differentiable_head or self._freeze:
-            # sentence-transformers adaptation
-            if self.loss_class in [
-                losses.BatchAllTripletLoss,
-                losses.BatchHardTripletLoss,
-                losses.BatchSemiHardTripletLoss,
-                losses.BatchHardSoftMarginTripletLoss,
-                SupConLoss,
-            ]:
-                train_examples = [InputExample(texts=[text], label=label) for text, label in zip(x_train, y_train)]
-                train_data_sampler = SentenceLabelDataset(train_examples)
-
-                batch_size = min(batch_size, len(train_data_sampler))
-                train_dataloader = DataLoader(train_data_sampler, batch_size=batch_size, drop_last=True)
-
-                if self.loss_class is losses.BatchHardSoftMarginTripletLoss:
-                    train_loss = self.loss_class(
-                        model=self.student_model,
-                        distance_metric=BatchHardTripletLossDistanceFunction.cosine_distance,
-                    )
-                elif self.loss_class is SupConLoss:
-                    train_loss = self.loss_class(model=self.student_model)
-                else:
-
-                    train_loss = self.loss_class(
-                        model=self.student_model,
-                        distance_metric=BatchHardTripletLossDistanceFunction.cosine_distance,
-                        margin=0.25,
-                    )
-            else:
-                train_examples = []
-
-                # **************** student training ****************
-                x_train_embd_student = self.teacher_model.model_body.encode(x_train)
-                y_train = self.teacher_model.model_head.predict(x_train_embd_student)
-
-                cos_sim_matrix = util.cos_sim(x_train_embd_student, x_train_embd_student)
-
-                train_examples = []
-                for _ in range(self.num_iterations):
-                    train_examples = sentence_pairs_generation_cos_sim(
-                        np.array(x_train), train_examples, cos_sim_matrix
-                    )
-
-                # **************** student training END ****************
-
-                train_dataloader = DataLoader(train_examples, shuffle=True, batch_size=batch_size)
-                train_loss = self.loss_class(self.student_model.model_body)
-
-            total_train_steps = len(train_dataloader) * num_epochs
-            logger.info("***** Running training *****")
-            logger.info(f"  Num examples = {len(train_examples)}")
-            logger.info(f"  Num epochs = {num_epochs}")
-            logger.info(f"  Total optimization steps = {total_train_steps}")
-            logger.info(f"  Total train batch size = {batch_size}")
-
-            warmup_steps = math.ceil(total_train_steps * self.warmup_proportion)
-            self.student_model.model_body.fit(
-                train_objectives=[(train_dataloader, train_loss)],
-                epochs=num_epochs,
-                optimizer_params={"lr": learning_rate},
-                warmup_steps=warmup_steps,
-                show_progress_bar=show_progress_bar,
-                use_amp=self.use_amp,
-            )
-
-        if not self.student_model.has_differentiable_head or not self._freeze:
-            # Train the final classifier
-            self.student_model.fit(
-                x_train,
-                y_train,
-                num_epochs=num_epochs,
-                batch_size=batch_size,
-                learning_rate=learning_rate,
-                body_learning_rate=body_learning_rate,
-                l2_weight=l2_weight,
-                show_progress_bar=show_progress_bar,
-            )
->>>>>>> 0cb8ffdb
+        )